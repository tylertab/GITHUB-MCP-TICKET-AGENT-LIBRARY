--- conflicted
+++ resolved
@@ -1,22 +1,5 @@
-<<<<<<< HEAD
-"""Payment utilities."""
-
-from __future__ import annotations
-
-
-DEFAULT_TAX_RATE = 0.08
-
-
-def calculate_total(subtotal: float, tax_rate: float | None = None) -> float:
-    """Return the subtotal with tax applied, defaulting to 8% when unspecified."""
-
-    rate = DEFAULT_TAX_RATE if tax_rate is None else tax_rate
-    return round(subtotal * (1 + rate), 2)
-=======
-
 
 def calculate_total(subtotal: float, tax_rate: float | None = None) -> float:
     if tax_rate is None:
         return subtotal * (1 + TAX_RATE) 
     return round(subtotal * (1 + tax_rate), 2)
->>>>>>> 96679e5b
