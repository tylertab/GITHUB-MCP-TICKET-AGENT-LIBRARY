--- conflicted
+++ resolved
@@ -46,11 +46,8 @@
         if allowed_paths is None:
             # Honor explicit []/ [""] inputs from callers by only falling back to
             # environment parsing when the argument is None.
-<<<<<<< HEAD
             self.allowed_paths = parse_allowed_paths_env(os.getenv("ALLOWED_PATHS"))
-=======
-            self.allowed_paths = parse_allowed_paths_env(env_string)
->>>>>>> 96679e5b
+
         else:
             # Copy to avoid accidental mutation and preserve an explicit [] which
             # now signifies "allow everything".
