--- conflicted
+++ resolved
@@ -85,22 +85,10 @@
 ```
 
 ## 🛠️ Technologies Used
-<<<<<<< HEAD
-### Core
-=======
->>>>>>> 96679e5b
 - **Python 3.9+** with typing and dataclasses
 - **OpenAI GPT-4o** (or GPT-4) for agent reasoning
 - **GitHub REST & GraphQL APIs** via `requests`
 
-<<<<<<< HEAD
-### Supporting Libraries
-- `pytest` for tests
-- `pydantic`-style validation (lightweight dataclasses instead)
-- `python-dotenv` (optional) for local environment variable loading
-
-=======
->>>>>>> 96679e5b
 ## 🧭 Onboarding Guide
 Follow these steps to get a local development environment running in under 10 minutes.
 
@@ -114,11 +102,8 @@
 
 ### 2. Clone the Repository
 ```bash
-<<<<<<< HEAD
-git clone https://github.com/<your-username>/GITHUB-MCP-TICKET-AGENT-LIBRARY.git
-=======
 git clone https://github.com/tylertab/GITHUB-MCP-TICKET-AGENT-LIBRARY.git
->>>>>>> 96679e5b
+
 cd GITHUB-MCP-TICKET-AGENT-LIBRARY
 ```
 
@@ -141,11 +126,7 @@
 ```bash
 export OPENAI_API_KEY="sk-..."
 export GITHUB_TOKEN="ghp_..."           # Optional for read-only operations
-<<<<<<< HEAD
 export ALLOWED_PATHS=""                 # Allow full repo (restrict by listing prefixes)
-=======
-export ALLOWED_PATHS="src/,app/"        # Adjust as needed
->>>>>>> 96679e5b
 export TICKETWATCHER_TRIGGER_LABELS="agent-fix,auto-pr"
 ```
 Additional configuration knobs are documented in [Configuration Reference](#-configuration-reference).
@@ -197,11 +178,7 @@
 | `TICKETWATCHER_TRIGGER_LABELS` | `agent-fix,auto-pr` | Labels that cause the workflow to run |
 | `TICKETWATCHER_BRANCH_PREFIX` | `agent-fix/` | Prefix for generated branches |
 | `TICKETWATCHER_PR_TITLE_PREFIX` | `agent: auto-fix for issue` | Applied to every draft PR title |
-<<<<<<< HEAD
 | `ALLOWED_PATHS` | `` (empty) | Comma-separated list of directories/files the agent may modify (`""` means allow all) |
-=======
-| `ALLOWED_PATHS` | `src/,app/` | Comma-separated list of directories/files the agent may modify (`""` means allow all) |
->>>>>>> 96679e5b
 | `MAX_FILES` | `4` | Maximum number of files that can be modified per run |
 | `MAX_LINES` | `200` | Maximum total changed lines in a diff |
 | `DEFAULT_AROUND_LINES` | `60` | Context lines to fetch around each snippet |
@@ -251,11 +228,7 @@
 | --- | --- | --- |
 | `ModuleNotFoundError: app.utils.stringy` | Sample app tests expect the sanitized helper module | Ensure `PYTHONPATH=src` when running tests |
 | Workflow exits with `No event file found` | CLI run outside GitHub Actions without `--event-file` | Provide a local payload file via `--event-file path.json` |
-<<<<<<< HEAD
-| Agent refuses to touch files outside `src/` | Allowlist set to a restrictive value | Set `ALLOWED_PATHS=""` to allow full access or add directories explicitly |
-=======
 | Agent refuses to touch files outside `src/` | Allowlist set to default | Set `ALLOWED_PATHS=""` to allow full access or add directories explicitly |
->>>>>>> 96679e5b
 | `scripts/live_test.py` fails locally | Missing GitHub token | Export `GITHUB_TOKEN`/`GH_TOKEN` when running the integration test |
 
 ## 📄 License
